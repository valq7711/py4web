import base64
import os
import sys
import shutil
import zipfile
import subprocess
import io

import requests

import py4web
from py4web import __version__, action, abort, request, response, redirect, Translator
from py4web.core import Reloader, dumps, ErrorStorage, Session, Fixture
from pydal.validators import CRYPT
from yatl.helpers import BEAUTIFY
from . utils import *

MODE = os.environ.get('PY4WEB_DASHBOARD_MODE', 'none')
FOLDER = os.environ['PY4WEB_APPS_FOLDER']
APP_FOLDER = os.path.dirname(__file__)
T_FOLDER = os.path.join(APP_FOLDER, 'translations')
T = Translator(T_FOLDER)
error_storage = ErrorStorage()
db = error_storage.db
session = Session()

class Logged(Fixture):

    def __init__(self, session):
        self.__prerequisites__ = [session]
        self.session = session

    def on_request(self):
        user = self.session.get('user')
        if not user or not user.get('id'):
            abort(403)

session_secured = action.uses(Logged(session))

if MODE in ('demo', 'readonly', 'full'):
    @action('index')
    @action.uses('index.html', session, T)
    def index():
        return dict(languages = dumps(T.local.language),
                    mode = MODE,
                    user_id=(session.get('user') or {}).get('id'))

    @action('login', method='POST')
    @action.uses(session)
    def login():
        if MODE == 'demo':
            valid = True
        else:
            valid = False
            password = request.json.get('password')
            password_file = os.environ.get('PY4WEB_PASSWORD_FILE')
            if password and password_file and os.path.exists(password_file):
                with open(password_file, 'r') as fp:
                    encrypted_password = fp.read().strip()
                    valid = CRYPT()(password)[0] == encrypted_password
        if valid:
            session['user'] = dict(id=1)
        return dict(user=valid, mode=MODE)

    @action('logout', method='POST')
    @action.uses(session)
    def logout():
        session['user'] = None
        return dict()

    @action('dbadmin')
    @action.uses(Logged(session), 'dbadmin.html')
    def dbadmin():
        return dict(languages = dumps(T.local.language))

    @action('info')
    @session_secured
    def info():
        vars = [{'name':'python', 'version':sys.version}]
        for module in sorted(sys.modules):
            if not '.' in module:
                try:
                    m = __import__(module)
                    if '__version__' in dir(m):
                        vars.append({'name':module, 'version':m.__version__})
                except ImportError: pass
        return {'status':'success', 'payload':vars}

    @action('routes')
    @session_secured
    def routes():
        """Returns current registered routes"""
        return {'payload':Reloader.ROUTES, 'status':'success'}


    @action('apps')
    @session_secured
    def apps():
        """Returns a list of installed apps"""
        apps = os.listdir(FOLDER)
        apps = [{'name':app, 'error':Reloader.ERRORS.get(app)}
                for app in apps
                if os.path.isdir(os.path.join(FOLDER, app)) and
                not app.startswith('__') and
                not app.startswith('.')]
        apps.sort(key=lambda item: item['name'])
        return {'payload': apps, 'status':'success'}

    @action('walk/<path:path>')
    @session_secured
    def walk(path):
        """Returns a nested folder structure as a tree"""
        top = os.path.join(FOLDER, path)
        if not os.path.exists(top) or not os.path.isdir(top):
            return {'status':'error', 'message':'folder does not exist'}
        store = {}
        for root, dirs, files in os.walk(top, topdown=False):
            store[root] = {
                'dirs':list(sorted([{'name':dir, 'content':store[os.path.join(root,dir)]}
                                    for dir in dirs if dir[0]!='.' and dir[:2]!='__'],
                                   key=lambda item: item['name'])),
                'files':list(sorted([f for f in files if f[0]!='.' and f[-1]!='~' and f[-4:]!='.pyc']))
                }
        return {'payload':store[top], 'status':'success'}

    @action('load/<path:path>')
    @session_secured
    def load(path):
        """Loads a text file"""
        path = safe_join(FOLDER, path) or abort()
        content = open(path,'rb').read().decode('utf8')
        return {'payload':content, 'status':'success'}

    @action('load_bytes/<path:path>')
    @session_secured
    def load_bytes(path):
        """Loads a binary file"""
        path = safe_join(FOLDER, path) or abort()
        return open(path,'rb').read()

    @action('packed/<path:path>')
    @session_secured
    def packed(path):
        """Packs an app"""
        appname = path.split('.')[-2]
        appname = sanitize(appname)
        app_dir = os.path.join(FOLDER, appname)
        store = io.BytesIO()
        zip = zipfile.ZipFile(store, mode='w')
        for root, dirs, files in os.walk(app_dir, topdown=False):
            if not root.startswith('.'):
                for name in files:
                    if not (name.endswith('~') or name.endswith('.pyc') or name[:1] in '#.'):
                        filename = os.path.join(root, name)
                        short = filename[len(app_dir+os.path.sep):]
                        print('added', filename, short)
                        zip.write(filename, short)
        zip.close()
        data = store.getvalue()
        response.headers['Content-Type'] = 'application/zip'
        return data

    @action('tickets')
    @session_secured
    def tickets():
        """Returns most recent tickets grouped by path+error"""
        tickets = error_storage.get()
        return {'payload': tickets}

    @action('ticket/<ticket_uuid>')
    @action.uses('ticket.html')
    def error_ticket(ticket_uuid):
        return dict(ticket=ErrorStorage().get(ticket_uuid=ticket_uuid))

    @action('rest/<path:path>', method=['GET','POST','PUT','DELETE'])
    @session_secured
    def api(path):
        # this is not final, requires pydal 19.5
        args = path.split('/')
        app_name = args[0]
        from py4web.core import Reloader, DAL
        from pydal.restapi import RestAPI, ALLOW_ALL_POLICY, DENY_ALL_POLICY
        policy = ALLOW_ALL_POLICY if MODE == 'full' else DENY_ALL_POLICY
        module = Reloader.MODULES[app_name]
        def url(*args): return request.url + '/' + '/'.join(args)
        databases = [name for name in dir(module) if isinstance(getattr(module, name), DAL)]
        if len(args) == 1:
            def tables(name):
                db = getattr(module, name)
                return [{'name': t._tablename,
                         'fields': t.fields,
                         'link': url(name, t._tablename)+'?model=true'}
                        for t in getattr(module, name)]
            return {'databases': [{'name':name, 'tables': tables(name)} for name in databases]}
        elif len(args) > 2 and args[1] in databases:
            db = getattr(module, args[1])
            id = args[3] if len(args) == 4 else None
            data = RestAPI(db, policy)(request.method, args[2], id, request.query, request.json)
        else:
            data = {}
        if 'code' in data:
            response.status = data['code']
        return data

if MODE == 'full':
    @action('reload')
    @session_secured
    def reload():
        """Reloads installed apps"""
        Reloader.import_apps()
        return 'ok'

    @action('save/<path:path>', method='POST')
    @session_secured
    def save(path):
        """Saves a file"""
        path = safe_join(FOLDER, path) or abort()
        with open(path, 'wb') as myfile:
            myfile.write(request.body.read())
        return {'status':'success'}

    @action('delete/<path:path>', method='POST')
    @session_secured
    def delete(path):
        """Deletes a file"""
        fullpath = safe_join(FOLDER, path) or abort()
        recursive_unlink(fullpath)
        return {'status':'success'}


    def install_by_unzip_or_treecopy(source, source_dir, target_dir):
        """Installs an app by either unzipping it (if py4web installed from pip)
        or by copying the directory tree (if installed from source)."""
        if os.path.exists(source):
            zfile = zipfile.ZipFile(source, 'r')
            zfile.extractall(target_dir)
            zfile.close()
        else:
            shutil.copytree(source_dir, target_dir)


<<<<<<< HEAD
    def prepare_target_dir(form, target_dir, should_exist=False):
        """Prepares the target directory for the new app.
        If should_exist is False, leaves the directory blank."""
        if os.path.exists(target_dir):
            if form['mode'] == 'new':
                abort(500) # already validated client side
            elif form['mode'] == 'replace':
                shutil.rmtree(target_dir)
        elif should_exist and form['type'] != 'web' and not form['source'].endswith('.git'):
            os.mkdir(target_dir)
=======
    def prepare_target_dir(form, target_dir):
        """Prepares the target directory for the new app.
        If should_exist is False, leaves the directory blank."""
        if form['mode'] == 'new':
            if os.path.exists(target_dir):
                abort(500) # already validated client side
        elif form['mode'] == 'replace':
            if os.path.exists(target_dir):
                shutil.rmtree(target_dir)
            else:
                abort(500) # not a replacement
>>>>>>> bcdcc116


    @action('new_app', method='POST')
    @session_secured
    def new_app():
        form = request.json
        # Directory for zipped assets
        assets_dir = os.path.join(os.path.dirname(py4web.__file__), 'assets')
        target_dir = safe_join(FOLDER, form['name'])
        if form['type'] == 'minimal':
            source = os.path.join(assets_dir,'py4web.app._minimal.zip')
            source_dir = safe_join(FOLDER, '_minimal')
            prepare_target_dir(form, target_dir)
            install_by_unzip_or_treecopy(source, source_dir, target_dir)
        elif form['type'] == 'scaffold':
            source = os.path.join(assets_dir,'py4web.app._scaffold.zip')
            source_dir = safe_join(FOLDER, '_scaffold')
            prepare_target_dir(form, target_dir)
            install_by_unzip_or_treecopy(source, source_dir, target_dir)
        elif form['type'] == 'web':
<<<<<<< HEAD
            prepare_target_dir(form, target_dir, should_exist=not form['source'].endswith('.git'))
=======
            prepare_target_dir(form, target_dir)
>>>>>>> bcdcc116
            source = form['source']
            if source.endswith('.zip'):  # install from the web (zip file)
                res = requests.get(source)
                mem_zip = io.BytesIO(res.content)
                zfile = zipfile.ZipFile(mem_zip, 'r')
                zfile.extractall(target_dir)
                zfile.close()
            elif source.endswith('.git'):  # clone from a git repo
                if subprocess.call(['git', 'clone', source, form['name']]):
                    abort(500)
        elif form['type'] == 'upload':
            prepare_target_dir(form, target_dir)
            source_stream = io.BytesIO(base64.b64decode(form['file']))
            zfile = zipfile.ZipFile(source_stream, 'r')
            zfile.extractall(target_dir)
            zfile.close()
        else:
            abort(500)
        return {'status':'success'}



<|MERGE_RESOLUTION|>--- conflicted
+++ resolved
@@ -239,18 +239,6 @@
             shutil.copytree(source_dir, target_dir)
 
 
-<<<<<<< HEAD
-    def prepare_target_dir(form, target_dir, should_exist=False):
-        """Prepares the target directory for the new app.
-        If should_exist is False, leaves the directory blank."""
-        if os.path.exists(target_dir):
-            if form['mode'] == 'new':
-                abort(500) # already validated client side
-            elif form['mode'] == 'replace':
-                shutil.rmtree(target_dir)
-        elif should_exist and form['type'] != 'web' and not form['source'].endswith('.git'):
-            os.mkdir(target_dir)
-=======
     def prepare_target_dir(form, target_dir):
         """Prepares the target directory for the new app.
         If should_exist is False, leaves the directory blank."""
@@ -262,7 +250,6 @@
                 shutil.rmtree(target_dir)
             else:
                 abort(500) # not a replacement
->>>>>>> bcdcc116
 
 
     @action('new_app', method='POST')
@@ -283,11 +270,7 @@
             prepare_target_dir(form, target_dir)
             install_by_unzip_or_treecopy(source, source_dir, target_dir)
         elif form['type'] == 'web':
-<<<<<<< HEAD
-            prepare_target_dir(form, target_dir, should_exist=not form['source'].endswith('.git'))
-=======
-            prepare_target_dir(form, target_dir)
->>>>>>> bcdcc116
+            prepare_target_dir(form, target_dir)
             source = form['source']
             if source.endswith('.zip'):  # install from the web (zip file)
                 res = requests.get(source)
