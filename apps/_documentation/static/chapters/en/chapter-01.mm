--- conflicted
+++ resolved
@@ -98,11 +98,8 @@
 py4web provides multiple command line options which can be listed with ``-h``.
 
 ``
-<<<<<<< HEAD
-usage: py4web-start.py [-h] [--host HOST] [--port PORT] [-n NUMBER_WORKERS]
-=======
 usage: py4web-start.py [-h] [--host HOSTNAME] [--port PORT] [--headless] [-n NUMBER_WORKERS]
->>>>>>> 580da737
+
                        [--ssl_cert_filename SSL_CERT_FILENAME]
                        [--ssl_key_filename SSL_KEY_FILENAME]
                        [--service_db_uri SERVICE_DB_URI] [-d DASHBOARD_MODE]
