--- conflicted
+++ resolved
@@ -255,11 +255,7 @@
                     if validation:
                         validation(self)
                     if self.record and dbio:
-<<<<<<< HEAD
-                        self.vars['id'] = self.record.id
-=======
                         self.vars["id"] = self.record.id
->>>>>>> 2135dd63
                     if not self.errors:
                         self.accepted = True
                         if dbio:
